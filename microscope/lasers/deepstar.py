--- conflicted
+++ resolved
@@ -17,12 +17,7 @@
 # You should have received a copy of the GNU General Public License
 # along with this program.  If not, see <http://www.gnu.org/licenses/>.
 
-<<<<<<< HEAD
-import serial
-import time
-=======
 import logging
->>>>>>> 9146f1c6
 
 import serial
 
@@ -71,7 +66,6 @@
         # towards the byte limit, hence 14 (16-2)
         command = command.ljust(14) + b'\r\n'
         response = self.connection.write(command)
-        time.sleep(.2)
         return response
 
 
@@ -147,15 +141,9 @@
     def _set_power(self, level):
         if (level > 1.0) :
             return
-<<<<<<< HEAD
-        self._logger.info("level=%d", level)
-        power = int(level*0xFFF)
-        self._logger.info("power=%d", power)
-=======
         _logger.info("level=%d", level)
         power=int (level*0xFFF)
         _logger.info("power=%d", power)
->>>>>>> 9146f1c6
         strPower = "PP%03X" % power
         _logger.info("power level=%s", strPower)
         self._write(strPower.encode())
