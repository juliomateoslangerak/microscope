--- conflicted
+++ resolved
@@ -16,18 +16,11 @@
 #
 # You should have received a copy of the GNU General Public License
 # along with this program.  If not, see <http://www.gnu.org/licenses/>.
-<<<<<<< HEAD
-import serial
-
-import Pyro4
-
-=======
 
 import serial
 
 import Pyro4
 
->>>>>>> a9a9b0af
 from microscope import devices
 
 
@@ -70,25 +63,15 @@
     @devices.SerialDeviceMixIn.lock_comms
     def enable(self):
         self._logger.info("Turning laser ON.")
-<<<<<<< HEAD
-        #Turn on deepstar mode with internal voltage ref
-        #Enable internal peak power
-        #Set MF turns off internal digital and bias modulation
-=======
         # Turn on deepstar mode with internal voltage ref
         # Enable internal peak power
         # Set MF turns off internal digital and bias modulation
->>>>>>> a9a9b0af
         for cmd, msg in [(b'LON', 'Enable response: [%s]'),
                          (b'L2', 'L2 response: [%s]'),
                          (b'IPO', 'Enable-internal peak power response: [%s]'),
                          (b'MF', 'MF response [%s]')]:
             self._write(cmd)
-<<<<<<< HEAD
-        response = self._readline()
-=======
             response = self._readline()
->>>>>>> a9a9b0af
             self._logger.info(msg, response.decode())
 
         if not self.get_is_on():
